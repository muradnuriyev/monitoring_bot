--- conflicted
+++ resolved
@@ -84,11 +84,6 @@
         cycle = 0
         while True:
             try:
-<<<<<<< HEAD
-                cycle += 1
-                log.info(f"[INFO] Scan cycle {cycle} starting.")
-=======
->>>>>>> b405cfaf
                 for idx, target_url in enumerate(urls_to_monitor):
                     is_primary = idx == 0
                     label = "primary" if is_primary else "alternate"
@@ -100,16 +95,8 @@
                             log.error(f"[ERROR] Failed to navigate to {target_url}: {nav_err}")
                             continue
                         time.sleep(settings.get("wait_for_page", 3))
-<<<<<<< HEAD
-                    log.info(f"[INFO] Scanning {label} page: {target_url}")
-
-                    if purchase_initiated:
-                        log.info("[INFO] Purchase already initiated; keeping browser open and continuing passive monitoring.")
-                        continue
-=======
                     else:
                         log.info(f"[INFO] Checking {label} page: {target_url}")
->>>>>>> b405cfaf
 
                     log.info("[INFO] Checking for product availability...")
                     initiated = find_product_and_buy(
@@ -120,19 +107,6 @@
                         cc_info=cc_info,
                     )
                     if initiated:
-<<<<<<< HEAD
-                        purchase_initiated = True
-                        log.info(f"✅ Product '{product_name}' buy flow initiated.")
-                        log.info("[INFO] Continuing to keep the session active until you stop monitoring.")
-
-                if not purchase_initiated:
-                    log.info(f"⏳ Product '{product_name}' not yet buyable after cycle {cycle}. Refreshing and retrying...")
-                    time.sleep(settings.get("retry_delay", 8))
-                    driver.refresh()
-                    time.sleep(settings.get("wait_for_page", 2))
-                else:
-                    time.sleep(settings.get("post_purchase_idle", 15))
-=======
                         log.info(f"✅ Product '{product_name}' buy flow initiated.")
                         log.info("[INFO] Leaving browser open for manual/visual confirmation.")
                         return True
@@ -141,7 +115,6 @@
                 time.sleep(settings.get("retry_delay", 8))
                 driver.refresh()
                 time.sleep(settings.get("wait_for_page", 2))
->>>>>>> b405cfaf
             except KeyboardInterrupt:
                 log.info("[INFO] Monitoring stopped by user.")
                 return purchase_initiated
